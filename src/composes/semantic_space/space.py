'''
Created on Sep 21, 2012

@author: Georgiana Dinu, Pham The Nghia
'''

import time
import logging
from numpy import array
from numpy import prod
import scipy.io
from composes.utils.space_utils import list2dict
from composes.utils.space_utils import assert_dict_match_list
from composes.utils.space_utils import assert_shape_consistent
from composes.utils.gen_utils import assert_is_instance
from composes.utils.gen_utils import assert_valid_kwargs
from composes.utils.space_utils import add_items_to_dict
from composes.utils.matrix_utils import resolve_type_conflict
from composes.utils.matrix_utils import get_type_of_largest
from composes.matrix.matrix import Matrix
from composes.matrix.dense_matrix import DenseMatrix
from composes.matrix.sparse_matrix import SparseMatrix
from composes.semantic_space.operation import FeatureSelectionOperation
from composes.semantic_space.operation import DimensionalityReductionOperation
from composes.similarity.similarity import Similarity
from composes.transformation.scaling.scaling import Scaling
from composes.transformation.dim_reduction.dimensionality_reduction import DimensionalityReduction
from composes.transformation.feature_selection.feature_selection import FeatureSelection
from composes.exception.illegal_state_error import IllegalOperationError
from composes.utils import log_utils as log
from composes.utils.io_utils import read_sparse_space_data
from composes.utils.io_utils import extract_indexing_structs
from composes.utils.io_utils import read_dense_space_data
from composes.utils.io_utils import create_parent_directories
from composes.utils.io_utils import print_list
from composes.utils.io_utils import print_cooc_mat_dense_format
from composes.utils.io_utils import print_cooc_mat_sparse_format


logger = logging.getLogger(__name__)


class Space(object):
    """
    This class implements semantic spaces.

    A semantic space describes a list of targets (words, phrases, etc.)
    in terms of co-occurrence with contextual features.

    It contains a matrix storing (some type of) co-occurrence
    strength values between targets and contextual features: by convention,
    targets are rows and features are columns. The space also stores structures
    that encode the mappings between the matrix row/column indices and the
    associated target/context-feature strings.

    Transformations which rescale the matrix elements can be applied
    to a semantic space. A semantic also space allows for similarity
    computations between row elements of the space.

    """

    def __init__(self, matrix_, id2row, id2column, row2id=None, column2id=None,
                 **kwargs):
        """
        Constructor.

        Args:
            matrix_: Matrix type, the data matrix of the space
            id2row: list, the row elements
            id2column: list, the column elements
            row2id: dictionary, maps row strings to ids. Optional, built from
                id2row by default.
            column2id: dictionary, maps col strings to ids. Optional, built
                from id2column by default
            operations: list of operations already performed on the input
                matrix, Optional, by default set to empty.
            element_shape: tuple of int, the shape on row elements. Optional,
                by default row elements are one-dimensional and element_shape is
                (no_cols, ). Used in 3D composition.

         Returns:
             A semantic space (type Space)

         Raises:
             TypeError: if matrix_ is not of the correct type
             ValueError: if element shape is not consistent with
                         the size of matrix rows
                         if the matrix and the provided row and column
                         indexing structures are not of consistent shapes.

        """
        assert_is_instance(matrix_, Matrix)
        assert_valid_kwargs(kwargs, ["operations", "element_shape"])
        assert_is_instance(id2row, list)
        assert_is_instance(id2column, list)

        if row2id is None:
            row2id = list2dict(id2row)
        else:
            assert_dict_match_list(row2id, id2row)

        if column2id is None:
            column2id = list2dict(id2column)
        else:
            assert_dict_match_list(column2id, id2column)

        assert_shape_consistent(matrix_, id2row, id2column, row2id, column2id)

        self._cooccurrence_matrix = matrix_
        self._row2id = row2id
        self._id2row = id2row
        self._column2id = column2id
        self._id2column = id2column
        if "operations" in kwargs:
            self._operations = kwargs["operations"]
        else:
            self._operations = []

        if "element_shape" in kwargs:
            elem_shape = kwargs["element_shape"]
            if prod(elem_shape) != self._cooccurrence_matrix.shape[1]:
                raise ValueError("Trying to assign invalid element shape:\
                                    element_shape: %s, matrix columns: %s"
                                    % (str(elem_shape),
                                       str(self._cooccurrence_matrix.shape[1])))

        # NOTE: watch out here, can cause bugs, if we change the dimension
        # of a regular space and we do not create a new space
            self._element_shape = kwargs["element_shape"]
        else:
            self._element_shape = (self._cooccurrence_matrix.shape[1],)


    def apply(self, transformation):
        """
        Applies a transformation on the current space.

        All transformations affect the data matrix. If the transformation
        reduces the dimensionality of the space, the column indexing
        structures are also updated. The operation applied is appended
        to the list of operations that the space holds.

        Args:
            transformation: of type Scaling, DimensionalityReduction or
              FeatureSelection

        Returns:
            A new space on which the transformation has been applied.

        """
        start = time.time()
        #TODO , FeatureSelection, DimReduction ..
        assert_is_instance(transformation, (Scaling, DimensionalityReduction,
                                            FeatureSelection))
        op = transformation.create_operation()
        new_matrix =  op.apply(self.cooccurrence_matrix)

        new_operations = list(self.operations)
        new_operations.append(op)

        id2row, row2id = list(self.id2row), self.row2id.copy()


        if isinstance(op, DimensionalityReductionOperation):
            self.assert_1dim_element()
            id2column, column2id = [], {}
        elif isinstance(op, FeatureSelectionOperation):
            self.assert_1dim_element()
            op.original_columns = self.id2column

            if op.original_columns:
                id2column = list(array(op.original_columns)[op.selected_columns])
                column2id = list2dict(id2column)
            else:
                id2column, column2id = [],{}
        else:
            id2column, column2id = list(self.id2column), self.column2id.copy()

        log.print_transformation_info(logger, transformation, 1,
                                      "\nApplied transformation:")
        log.print_matrix_info(logger, self.cooccurrence_matrix, 2,
                              "Original semantic space:")
        log.print_matrix_info(logger, new_matrix, 2, "Resulted semantic space:")
        log.print_time_info(logger, time.time(), start, 2)

        return Space(new_matrix, id2row, id2column,
                     row2id, column2id, operations = new_operations)

    def get_sim(self, word1, word2, similarity, space2=None):
        """
        Computes the similarity between two targets in the semantic
        space.

        If one of the two targets to be compared is not found, it returns 0..

        Args:
            word1: string
            word2: string
            similarity: of type Similarity, the similarity measure to be used
            space2: Space type, Optional. If provided, word2 is interpreted in
                this space, rather than the current space. Default, both words
                are interpreted in the current space.
        Returns:
            scalar, similarity score

        """

        assert_is_instance(similarity, Similarity)

        try:
            v1 = self.get_row(word1)
        except KeyError:
            print "Row string %s not found, returning 0.0" % (word1)
            return 0.0
        try:
            if space2 is None:
                v2 = self.get_row(word2)
            else:
                v2 = space2.get_row(word2)
        except KeyError:
            print "Row string %s not found, returning 0.0" % (word2)
            return 0.0

        [v1, v2] = resolve_type_conflict([v1, v2], DenseMatrix)
        return similarity.get_sim(v1, v2)

    def get_sims(self, word_pair_list, similarity, space2=None):
        """
        Computes the similarity between two LIST of targets in the semantic
        space.

        If one of the two targets to be compared is not found, it returns 0..

        Args:
            word_pair_list: list of (string, string) tuples. Words to be compared.
            similarity: of type Similarity, the similarity measure to be used
            space2: Space type, Optional. If provided, the second word of the word pairs
                is interpreted in this space, rather than the current space.
                Default, both words are interpreted in the current space.
        Returns:
            list, list of similarity scores

        """
        sims = []

        for word1, word2 in word_pair_list:
            sims.append(self.get_sim(word1, word2, similarity, space2))

        return sims

    def get_neighbours(self, word, no_neighbours, similarity,
                       space2=None):
        """
        Computes the neighbours of a word in the semantic space.

        Args:
            word: string, target word
            no_neighbours: int, the number of neighbours desired
            similarity: of type Similarity, the similarity measure to be used
            space2: Space type, Optional. If provided, the neighbours are
                retrieved from this space, rather than the current space.
                Default, neighbours are retrieved from the current space.

        Returns:
            list of (neighbour_string, similarity_value) tuples.

        Raises:
            KeyError: if the word is not found in the semantic space.

        """

        start = time.time()
        assert_is_instance(similarity, Similarity)
        vector = self.get_row(word)

        if space2 is None:
            id2row = self.id2row
            sims_to_matrix = similarity.get_sims_to_matrix(vector,
                                                          self.cooccurrence_matrix)
        else:
            mat_type = type(space2.cooccurrence_matrix)
            if not isinstance(vector, mat_type):
                vector = mat_type(vector)

            sims_to_matrix = similarity.get_sims_to_matrix(vector,
                                         space2.cooccurrence_matrix)
            id2row = space2.id2row

        sorted_perm = sims_to_matrix.sorted_permutation(sims_to_matrix.sum, 1)
        no_neighbours = min(no_neighbours, len(id2row))
        result = []

        for count in range(no_neighbours):
            i = sorted_perm[count]
            result.append((id2row[i], sims_to_matrix[i,0]))

        log.print_info(logger, 1, "\nGetting neighbours of:%s" % (word))
        log.print_name(logger, similarity, 1, "Similarity:")
        log.print_time_info(logger, time.time(), start, 2)
        return result

    @classmethod
    def vstack(cls, space1, space2):
        """
        Classmethod. Stacks two semantic spaces.

        The rows in the two spaces are concatenated.

        Args:
            space1, space2: spaces to be stacked, of type Space

        Returns:
            Stacked space, type Space.

        Raises:
            ValueError: if the spaces have different number of columns
                        or their columns are not identical

        """
        if space1.cooccurrence_matrix.shape[1] != space2.cooccurrence_matrix.shape[1]:
            raise ValueError("Inconsistent shapes: %s, %s"
                             % (space1.cooccurrence_matrix.shape[1],
                                space2.cooccurrence_matrix.shape[1]))

        if space1.id2column != space2.id2column:
            raise ValueError("Identical columns required")

        new_row2id = add_items_to_dict(space1.row2id.copy(), space2.id2row)
        new_id2row = space1.id2row + space2.id2row

        matrix_type = get_type_of_largest([space1.cooccurrence_matrix,
                                           space2.cooccurrence_matrix])
        [new_mat1, new_mat2] = resolve_type_conflict([space1.cooccurrence_matrix,
                                                      space2.cooccurrence_matrix],
                                                     matrix_type)

        new_mat = new_mat1.vstack(new_mat2)

        log.print_info(logger, 1, "\nVertical stack of two spaces")
        log.print_matrix_info(logger, space1.cooccurrence_matrix, 2,
                              "Semantic space 1:")
        log.print_matrix_info(logger, space2.cooccurrence_matrix, 2,
                              "Semantic space 2:")
        log.print_matrix_info(logger, new_mat, 2, "Resulted semantic space:")

        return Space(new_mat, new_id2row, list(space1.id2column), new_row2id,
                     space1.column2id.copy(), operations=[])

    def to_dense(self):
        """
        Converts the matrix of the current space to DenseMatrix
        """
        self._cooccurrence_matrix = DenseMatrix(self.cooccurrence_matrix)

    def to_sparse(self):
        """
        Converts the matrix of the current space to SparseMatrix
        """
        self._cooccurrence_matrix = SparseMatrix(self.cooccurrence_matrix)

    def get_row(self, word):
        """
        Returns the row vector of a word.

        Args:
            word: string

        Returns: Matrix type (of shape (1, no_cols)), the row of the word argument.

        Raises:
            KeyError: if the word is not found in the space
        """
        return self.cooccurrence_matrix[self.row2id[word],:]

    def get_rows(self, words):
        """
        Returns the sub-matrix corresponding to a list of words.

        Args:
            words: list of strings

        Returns: Matrix type (of shape (len(words), no_cols)),
                 the sub-matrix containing the words given as an input.

        Raises:
            KeyError: if one of words is not found in the space
        """
        assert_is_instance(words, list)
        row_ids = []
        for word in words:
            row_ids.append(self.row2id[word])

        return self.cooccurrence_matrix[row_ids,:]

    def set_cooccurrence_matrix(self, matrix_):
        assert_is_instance(matrix_, Matrix)
        assert_shape_consistent(matrix_, self.row2id, self.id2row,
                                       self.column2id, self.id2column)
        self._cooccurrence_matrix = matrix_

    def get_cooccurrence_matrix(self):
        return self._cooccurrence_matrix

    cooccurrence_matrix = property(get_cooccurrence_matrix)
    """
    Co-occurrence matrix associated to the semantic space, of type Matrix.

    """
    def get_row2id(self):
        return self._row2id

    row2id = property(get_row2id)
    """
    Dictionary, maps row strings to integer ids.
    """

    def get_id2row(self):
        return self._id2row

    id2row = property(get_id2row)
    """
    List of strings, the row elements.
    """
    def get_column2id(self):
        return self._column2id

    column2id = property(get_column2id)
    """
    Dictionary, maps column strings to integer ids.
    """

    def get_id2column(self):
        return self._id2column

    id2column = property(get_id2column)
    """
    List of strings, the column elements.
    """

    def get_element_shape(self):
        return self._element_shape

    element_shape = property(get_element_shape)
    """
    Shape of row elements, of type tuple. By default, in standard spaces,
    element_shape=(no_cols,).

    Used in composition models which build
    word representations which are matrices or higher order tensors, instead
    of simple vectors. If the representation of a word is a matrix of shape
    (2,2) for example, then element_shape=(2,2). The actual space matrix
    stores each element as a linearized vector, just as in standard spaces.
    """

    def get_operations(self):
        return self._operations

    operations = property(get_operations)
    """
    List of operations which have been applied on the semantic space. List of
    Operation type objects.

    The operations, together with their associated side information, are stored
    because they may need to be projected on peripheral data.
    """

    def assert_1dim_element(self):
        """
        Asserts that the elements of the space are one dimensional.

        """
        if len(self.element_shape) > 1:
            raise IllegalOperationError("Operation not allowed on spaces with\
                                       element shape: %s" % self.element_shape)

    @classmethod
    def build(cls, **kwargs):
        """
        Reads in data files and extracts the data to construct a semantic space.

        If the data is read in dense format and no columns are provided,
        the column indexing structures are set to empty.

        Args:
            data: file containing the counts
            format: format on the input data file: one of sm/dm
            rows: file containing the row elements. Optional, if not provided,
                extracted from the data file.
            cols: file containing the column elements

        Returns:
            A semantic space build from the input data files.

        Raises:
            ValueError: if one of data/format arguments is missing.
                        if cols is missing and format is "sm"
                        if the input columns provided are not consistent with
                        the shape of the matrix (for "dm" format)

        """
        start = time.time()
        id2row = None
        id2column = None

        if "data" in kwargs:
            data_file = kwargs["data"]
        else:
            raise ValueError("Space data file needs to be specified")

        if "format" in kwargs:
            format_ = kwargs["format"]
            if not format_ in ["dm","sm", "mat"]:
                raise ValueError("Unrecognized format: %s" % format_)
        else:
            raise ValueError("Format of input files needs to be specified")

        if "rows" in kwargs and not kwargs["rows"] is None:
            [id2row], [row2id] = extract_indexing_structs(kwargs["rows"], [0])

        if "cols" in kwargs and not kwargs["cols"] is None:
            [id2column], [column2id] = extract_indexing_structs(kwargs["cols"], [0])
        elif format_ == "sm":
            raise ValueError("Need to specify column file when input format is sm!")

        if format_ == "sm":
            if id2row is None:
                [id2row], [row2id] = extract_indexing_structs(data_file, [0])
            mat = read_sparse_space_data(data_file, row2id, column2id)

        elif format_ =="dm":
            if id2row is None:
                [id2row],[row2id] = extract_indexing_structs(data_file, [0])
            mat = read_dense_space_data(data_file, row2id)
<<<<<<< HEAD
        elif format_ == "mat":
            assert id2row is not None, "row file is mandatory for matlab format"
            k,mat = scipy.io.loadmat(data_file).iteritems().next()
            print "Loading matrix in variable", k
            
            if isinstance(mat, scipy.sparse.csc.csc_matrix):
                mat = SparseMatrix(mat)
            else:
                mat = DenseMatrix(mat)
            
            
                
=======

>>>>>>> 4f3e5ab1
        if id2column and len(id2column) != mat.shape[1]:
            raise ValueError("Columns provided inconsistent with shape of input matrix!")

        if id2column is None:
            id2column, column2id = [], {}

        log.print_matrix_info(logger, mat, 1, "Built semantic space:")
        log.print_time_info(logger, time.time(), start, 2)
        return Space(mat, id2row, id2column, row2id, column2id)

    def export(self, file_prefix, **kwargs):
        """
        Exports the current space to disk.
        If the space has no column information, it cannot be exported in
        sparse format (sm).

        Args:
            file_prefix: string, prefix of the files to be exported
            format: string, one of dm/sm

        Prints:
            - matrix in file_prefix.<format>
            - row elements in file_prefix.<row>
            - col elements in file_prefix.<col>

        Raises:
            ValueError: if the space has no column info and "sm" exporting
                is attempted
            NotImplementedError: the space matrix is dense and "sm" exporting
                is attempted

        """

        start = time.time()
        create_parent_directories(file_prefix)
        format_ = "dm"
        if "format" in kwargs:
            format_ = kwargs["format"]
            if not format_ in ["dm","sm"]:
                raise ValueError("Unrecognized format: %s" %format_)
            elif format_ == "dm":
                print_cooc_mat_dense_format(self.cooccurrence_matrix,
                                            self.id2row, file_prefix)
            else:
                print_cooc_mat_sparse_format(self.cooccurrence_matrix,
                                             self.id2row,
                                             self.id2column, file_prefix)
        self._export_row_column(file_prefix)

        log.print_matrix_info(logger, self.cooccurrence_matrix, 1,
                              "Printed semantic space:")
        log.print_time_info(logger, time.time(), start, 2)

    def _export_row_column(self, file_prefix):
        row_file = "%s.%s" %(file_prefix, "rows")
        column_file = "%s.%s" %(file_prefix, "cols")

        if self.column2id:
            print_list(self.id2column, column_file)

        print_list(self.id2row, row_file)



"""
def build(cls, **kwargs):
FANCY BUILD
        start = time.time()
        id2row = None
        id2column = None

        if "data" in kwargs:
            data_file = kwargs["data"]
        else:
            raise ValueError("Space data file needs to be specified")

        if "format" in kwargs:
            format_ = kwargs["format"]
            if not format_ in ["dm","sm"]:
                raise ValueError("Unrecognized format: %s" % format_)
        else:
            raise ValueError("Format of input files needs to be specified")

        if "rows" in kwargs and not kwargs["rows"] is None:
            [id2row], [row2id] = extract_indexing_structs(kwargs["rows"], [0])

        if "cols" in kwargs and not kwargs["cols"] is None:
            [id2column], [column2id] = extract_indexing_structs(kwargs["cols"], [0])

        if format_ == "sm":
            if id2row is None and id2column is None:
                ([id2row, id2column],
                 [row2id, column2id]) = extract_indexing_structs(data_file, [0, 1])
            if id2row is None:
                [id2row], [row2id] = extract_indexing_structs(data_file, [0])
            if id2column is None:
                [id2column], [column2id] = extract_indexing_structs(data_file, [1])

            mat = read_sparse_space_data(data_file, row2id, column2id)
        else:
            if id2row is None:
                [id2row],[row2id] = extract_indexing_structs(data_file, [0])
            if id2column is None:
                id2column, column2id = [], {}

            mat = read_dense_space_data(data_file, row2id)

        if id2column and len(id2column) != mat.shape[1]:
            raise ValueError("Columns provided inconsistent with shape of input matrix!")

        log.print_matrix_info(logger, mat, 1, "Built semantic space:")
        log.print_time_info(logger, time.time(), start, 2)
        return Space(mat, id2row, id2column, row2id, column2id)
FANCY BUILD



    Some transformations, such as weighings, only scale the values
    in the space matrix, while others, such as dimensionality
    reduction, or feature selection, alter the set of
    contextual features.
"""<|MERGE_RESOLUTION|>--- conflicted
+++ resolved
@@ -509,7 +509,7 @@
 
         if "format" in kwargs:
             format_ = kwargs["format"]
-            if not format_ in ["dm","sm", "mat"]:
+            if not format_ in ["dm","sm"]:
                 raise ValueError("Unrecognized format: %s" % format_)
         else:
             raise ValueError("Format of input files needs to be specified")
@@ -531,7 +531,6 @@
             if id2row is None:
                 [id2row],[row2id] = extract_indexing_structs(data_file, [0])
             mat = read_dense_space_data(data_file, row2id)
-<<<<<<< HEAD
         elif format_ == "mat":
             assert id2row is not None, "row file is mandatory for matlab format"
             k,mat = scipy.io.loadmat(data_file).iteritems().next()
@@ -544,9 +543,6 @@
             
             
                 
-=======
-
->>>>>>> 4f3e5ab1
         if id2column and len(id2column) != mat.shape[1]:
             raise ValueError("Columns provided inconsistent with shape of input matrix!")
 
