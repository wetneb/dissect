--- conflicted
+++ resolved
@@ -30,13 +30,11 @@
 from composes.utils.space_utils import read_sparse_space_data
 from composes.utils.space_utils import extract_indexing_structs
 from composes.utils.space_utils import read_dense_space_data
-<<<<<<< HEAD
 from composes.utils.space_utils import read_words
 from composes.utils.io_utils import create_parent_directories
 from composes.utils.io_utils import print_list
 from pyparsing import col
-=======
->>>>>>> 7256aa6e
+
 logger = logging.getLogger(__name__)
 
 
@@ -331,10 +329,15 @@
             if id2row is None:
                 [id2row],[row2id] = extract_indexing_structs(data_file, [0])
             if id2column is None:
-<<<<<<< HEAD
-                id2column = [] 
-        
-        return Space(mat, id2row, id2column)
+
+                id2column, column2id = [], {}
+             
+            mat = read_dense_space_data(data_file, row2id)
+                
+        if id2column and len(id2column) != mat.shape[1]:
+            raise ValueError("Columns provided inconsistent with shape of input matrix!")
+            
+        return Space(mat, id2row, id2column, row2id, column2id)
     
     def export(self, file_prefix, **kwargs):
         create_parent_directories(file_prefix)
@@ -383,16 +386,4 @@
         with open(matrix_file, 'w') as f: 
             for i, row in enumerate(self.id2row):
                 v = DenseMatrix(self.cooccurrence_matrix[i]).mat.flat
-                f.write("\t".join([row] + [repr(v[j]) for j in range(len(v))]))
-    
-=======
-                id2column, column2id = [], {}
-             
-            mat = read_dense_space_data(data_file, row2id)
-                
-        if id2column and len(id2column) != mat.shape[1]:
-            raise ValueError("Columns provided inconsistent with shape of input matrix!")
-            
-        return Space(mat, id2row, id2column, row2id, column2id)
-            
->>>>>>> 7256aa6e
+                f.write("\t".join([row] + [repr(v[j]) for j in range(len(v))]))